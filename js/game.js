// Initialize the chess game
var game = new Chess();
var $status = $('#status');
var $gameOver = $('#game-over');
var playerColor = 'w';
<<<<<<< HEAD
var $engineStatus = $('#engine-status');
const API_URL = 'http://localhost:5001';
=======
var currentGameState = game.fen();

>>>>>>> dadb4e8e
// Configure the board with piece theme
var config = {
    position: 'start',
    draggable: true,
    orientation: 'white',
    pieceTheme: 'https://chessboardjs.com/img/chesspieces/wikipedia/{piece}.png',
    onDrop: handleMove,
<<<<<<< HEAD
    onDragStart: selectedHighlight
=======
    onDragStart: selectedHighlight 
>>>>>>> dadb4e8e
};

// Initialize the board with the config
var board = Chessboard('board', config);

<<<<<<< HEAD
function selectedHighlight(source, piece) {
    // Clear previous highlights
    removeHighlights();

    // Prevent highlighting for opponent's pieces
    if ((game.turn() === 'w' && piece.startsWith('b')) ||
        (game.turn() === 'b' && piece.startsWith('w'))) {
        return false;
    }
    
    // Get valid moves
    var validMoves = game.moves({ square: source, verbose: true });
    
    // Apply highlights
    validMoves.forEach((move) => {
        const $square = $(`#board .square-${move.to}`);
        $square.addClass('highlight');
        
        // Add special class for squares with pieces
        if (move.captured || game.get(move.to)) {
            $square.addClass('has-piece');
        }
    });
}

=======
>>>>>>> dadb4e8e
/**
 * @param {string} source The source square of the move in algebraic notation
 * @param {string} target The target square of the move in algebraic notation
 * @returns {string} Returns 'snapback' if the move is illegal; otherwise, it returns `undefined`
 *
 * @description
 * Ensures only the correct player can make a move.
 * 
 * If the move is legal, it attempts to make the move and updates the game state. Otherwise,
 * it triggers a snapback, and the move is not made. 
 * 
 * After the player move, if the game isn't over, it triggers
 * the engine to make its move after a short delay.
 * 
 * @see {@link https://github.com/jhlywa/chess.js/blob/master/README.md#api} <br>
 * @see {@link https://chessboardjs.com/examples#5000}
*/
<<<<<<< HEAD
=======

// Function to highlight possible next positions for the selected piece. 
function selectedHighlight(source, piece) {
    // Example: Prevent dragging opponent's pieces
    removeHighlights();
    if ((game.turn() === 'w' && piece.startsWith('b')) ||
        (game.turn() === 'b' && piece.startsWith('w'))) {
        return false;
    }
    
    // Log the selected piece and its position
    console.log(`Selected piece: ${piece} on square: ${source}`);
    console.log("possible moves :",game.moves()); // oposite player's move
    var validMoves = game.moves({ square: source, verbose: true });
    console.log(validMoves);
    space=[];
    validMoves.map((v)=>{
        space.push(v.to)
    })

    space.forEach((s)=>{
        $(`#board .square-${s}`).addClass('highlight')
    })
    console.log(space);

}
>>>>>>> dadb4e8e
function handleMove(source, target) {
    // Only allow moves if it's player's turn
    if ((game.turn() === 'w' && playerColor === 'b') ||
        (game.turn() === 'b' && playerColor === 'w')) {
        return 'snapback';
    }

    // Try to make the move
    var move = game.move({
        from: source,
        to: target,
        promotion: 'q' // Always promote to queen for simplicity
    });

    // If illegal move, snap back
    if (move === null) return 'snapback';

    updateStatus();

    

    // After player moves, call your engine
    if (!game.game_over()) {
        window.setTimeout(makeEngineMove, 250);
    }
}

<<<<<<< HEAD
=======

>>>>>>> dadb4e8e
/**
 * @description
 * Updates the game status and displays it on the user interface.
 * 
 * This function checks the current state of the game using the `Chess.js` library
 * and updates the status message accordingly. It handles check, checkmate, draw and the player's turn circumstances
 * and displays it within a HTML element with the ID `$status`.
 * 
 * - If it is checkmate, it shows a "Game over" message and calls `showGameOver` function
 * - Else, if the game is drawn, it shows a "Game drawn!" message and calls `showGameOver` function
 * - If the game is still ongoing, it indicates which player's turn it is to move, 
 *   and highlights if the player is in check using `highlightCheck`.
 * 
 * @function
 * @returns {void} This function does not return any value; it only updates the UI directly.
 * @see {@link handleMove}()
 */
function updateStatus() {
    removeHighlights();
    
    let status = '';
    let moveColor = game.turn() === 'b' ? 'Black' : 'White';

    // Checkmate?
    if (game.in_checkmate()) {
        status = `Game over, ${moveColor} is in checkmate.`;
        showGameOver(`${moveColor} is in checkmate!`);
    }
    // Draw?
    else if (game.in_draw()) {
        status = 'Game over, drawn position';
        showGameOver('Game drawn!');
    }
    // Game still on
    else {
        status = `${moveColor} to move`;
        // Check?
        if (game.in_check()) {
            status += `, ${moveColor} is in check`;
            highlightCheck();
        }
    }

    $status.html(status);
}

/**
 * @description
 * Highlights the king in check
 * 
 * This function searches the right color king's board position,
 * highlighting it appropriately only on its turn.
 * 
 * @function
 * @returns {void} This function does not return anything; it only updates the UI.
 * @see {@link updateStatus}()
 */

function highlightCheck() {
    removeHighlights();
    
    // Find the king
    const color = game.turn();
    const pieces = game.board();
    let kingPosition = null;

    for (let i = 0; i < 8; i++) {
        for (let j = 0; j < 8; j++) {
            const piece = pieces[i][j];
            if (piece && piece.type === 'k' && piece.color === color) {
                kingPosition = {row: i, col: j};
                break;
            }
        }
        if (kingPosition) break;
    }

    if (kingPosition) {
        const square = String.fromCharCode(97 + kingPosition.col) + (8 - kingPosition.row);
        $(`#board .square-${square}`).addClass('in-check');
    }
}

/**
 * @description
 * Removes the `in-check` king highlight accordingly to game status.
 * 
 * @function
 * @returns {void} This function does not return anything; it only updates the user interface based on game status.
 * @see {@link updateStatus}()
*/
function removeHighlights() {
    $('#board .square-55d63').removeClass('highlight');
    $('#board .square-55d63').removeClass('in-check');
}

/**
 * @param {string} message 
 * 
 * @description
 * Displays a message on the user interface — whether it is checkmate or a draw.
 * 
 * @see {@link updateStatus}
 */
function showGameOver(message) {
    $gameOver.html(`
        <h2>${message}</h2>
        <p>Click "Play Again" to start a new game</p>
    `).fadeIn();
}

<<<<<<< HEAD
// Add this function
function updateEngineStatus(isThinking) {
    if (isThinking) {
        $engineStatus.html('Engine is thinking...').show();
    } else {
        $engineStatus.hide();
    }
}
class ChessEngineInterface {
    constructor(apiUrl) {
        this.apiUrl = apiUrl;
        this.isThinking = false;
    }
    
    async makeMove(game, depth = 3) {
        if (this.isThinking) return null;
        
        try {
            this.isThinking = true;
            const positions = this._generatePositions(game, depth);
            
            console.log('Generated positions:', positions); // Debug log
            
            const response = await fetch(`${this.apiUrl}/api/get-move`, {
                method: 'POST',
                headers: { 'Content-Type': 'application/json' },
                body: JSON.stringify({ positions, depth })
            });
            
            if (!response.ok) {
                const errorText = await response.text();
                console.error('Server response:', response.status, errorText);
                throw new Error(`Engine API error: ${errorText}`);
            }
            
            const result = await response.json();
            console.log('Received result:', result);
            
            if (!result.move) throw new Error('No move returned');
            
            return result;
            
        } catch (error) {
            console.error('Engine error:', error);
            return this._makeRandomMove(game);
        } finally {
            this.isThinking = false;
        }
    }
    
    _generatePositions(game, depth) {
        const positions = [];
        
        try {
            const moves = game.moves({ verbose: true });
            console.log(`Generating positions for ${moves.length} possible moves`);
            
            for (const move of moves) {
                game.move(move);
                
                const position = {
                    move: move.from + move.to + (move.promotion || ''),
                    fen: game.fen()
                };
                positions.push(position);
                
                game.undo();
            }
            
            console.log(`Generated ${positions.length} positions`);
            return positions;
            
        } catch (error) {
            console.error('Error generating positions:', error);
            return positions;
        }
    }

    _makeRandomMove(game) {
        const moves = game.moves();
        if (moves.length === 0) return null;
        
        const move = moves[Math.floor(Math.random() * moves.length)];
        return { move, score: 0, nodes: 1 };
    }
}

// Usage in your game code
const engine = new ChessEngineInterface(API_URL);

async function makeEngineMove() {
    // Debug logging
    console.log('Turn:', game.turn(), 'Player Color:', playerColor);
    
    if ((game.turn() === 'w' && playerColor === 'w') ||
        (game.turn() === 'b' && playerColor === 'b')) {
        console.log('Not engine turn, returning');
        return;
    }

    updateEngineStatus(true);
    
    try {
        const result = await engine.makeMove(game, 3);
        console.log('Engine returned move:', result);
        
        if (result && result.move) {
            // Convert the move string to an object
            const move = {
                from: result.move.substring(0, 2),
                to: result.move.substring(2, 4),
                promotion: result.move.length > 4 ? result.move.substring(4, 5) : undefined
            };
            
            console.log('Attempting move:', move);
            
            // Try to make the move
            const madeMove = game.move(move);
            console.log('Move result:', madeMove);
            
            if (madeMove) {
                board.position(game.fen());
                updateStatus();
                showHistory();
                console.log(`Engine moved: ${result.move}, evaluated ${result.nodes} positions, score: ${result.score}`);
            } else {
                console.error('Invalid move:', move);
            }
        }
    } catch (error) {
        console.error('Error making engine move:', error);
    } finally {
        updateEngineStatus(false);
    }
}

=======
/**
 * @description
 * Makes a move for the engine only on its turn.
 * The engine will randomly select one of the available move and apply it to the game.
 * 
 * This function checks if it is engine's turn based on the current turn and the player's color.
 * If it's the engine's turn, it selects a random move from the list of valid moves and executes it.
 * Then, it calls the `updateStatus` function, updating the board position and game status.
 * 
 * @function
 * @returns {void} This function does not return a value; it updates the user interface as a side-effect
 * @see {@link updateStatus}()
*/

function makeEngineMove() {
    // Only make move if it's engine's turn
    if ((game.turn() === 'w' && playerColor === 'w') ||
        (game.turn() === 'b' && playerColor === 'b')) {
        return;
    }

    var moves = game.moves();
    
    if (moves.length > 0) {
        var randomIdx = Math.floor(Math.random() * moves.length);
        var move = moves[randomIdx];
        game.move(move);
        board.position(game.fen());
        updateStatus();
        showHistory();
    }
}

>>>>>>> dadb4e8e
/**
 * @description
 * Starts a new game.
 * This function resets the board to its initial position and
 * checks the player's turn based on the user's color choice,
 * calling the `updateStatus` function to track game status.
 * 
 * @function
 * @returns This function does not return anything.
 * 
 * @see {@link showGameOver}()
 * @see {@link updateStatus}()
 * 
*/
function startNewGame() {
    game.reset();
    board.start();
    $('#history').empty();
    $gameOver.fadeOut();
    
    // If playing as black, make engine move first
    if (playerColor === 'b') {
        makeEngineMove();
    }
    
    updateStatus();
<<<<<<< HEAD
=======
    showHistory();
>>>>>>> dadb4e8e
}

// Show move history
function showHistory() {
    let autoScroll = true;
    const history = game.history();
    const $history = $('#history');
    $history.empty();

    // Show each move on the history panel
    history.forEach((move, index) => {
        const $move = $(`<div class="move">${index + 1}. ${move}</div>`);

        if (index === history.length - 1) {
            $move.addClass('current-move');
        }

        $move.on('click', function() {
            showMove(index);
        });
        
        $history.append($move);
    });

    // Scroll to the last move
    if (autoScroll) {
        const lastMove = $history.children().last()[0];
        if (lastMove) {
            lastMove.scrollIntoView({ behavior: 'smooth', block: 'end' });
        }
    }

}

// Change board state at specific move
function showMove(index) {
    const history = game.history({ verbose: true });
    const tempGame = new Chess();

    for (let i = 0; i <= index; i++) {
        tempGame.move(history[i]);
    }

    board.position(tempGame.fen());
}

// Color selection handlers
$('#playAsWhite').on('click', function() {
    /**
    * @description
    * Set up and starts the game for user as white.
    * This function sets the player color and orientation to match the user choice (based on the button click),
    * and switches the `active` class to match the user's color choice.
    * 
    * @param {Event} onclick
    * @returns {void} 
   */

    playerColor = 'w';
    board.orientation('white');
    $('.color-btn').removeClass('active');
    $(this).addClass('active');
    startNewGame();
});


$('#playAsBlack').on('click', function() {
  /**
    * @description
    * Sets up and starts the game for user as black.
    * This function sets the player color and orientation to match the user choice (based on the button click),
    * and switches the `active` class to match the user's color choice.
    * 
    * @param {Event} onclick
    * @returns {void} 
   */
        playerColor = 'b';
        board.orientation('black');
        $('.color-btn').removeClass('active');
        $(this).addClass('active');
        startNewGame();
});

// Play Again button handler
$('#playAgain').on('click', startNewGame);

// Make the board responsive
$(window).resize(board.resize);

// Initialize status
updateStatus();<|MERGE_RESOLUTION|>--- conflicted
+++ resolved
@@ -3,13 +3,10 @@
 var $status = $('#status');
 var $gameOver = $('#game-over');
 var playerColor = 'w';
-<<<<<<< HEAD
 var $engineStatus = $('#engine-status');
 const API_URL = 'http://localhost:5001';
-=======
 var currentGameState = game.fen();
 
->>>>>>> dadb4e8e
 // Configure the board with piece theme
 var config = {
     position: 'start',
@@ -17,17 +14,12 @@
     orientation: 'white',
     pieceTheme: 'https://chessboardjs.com/img/chesspieces/wikipedia/{piece}.png',
     onDrop: handleMove,
-<<<<<<< HEAD
-    onDragStart: selectedHighlight
-=======
     onDragStart: selectedHighlight 
->>>>>>> dadb4e8e
 };
 
 // Initialize the board with the config
 var board = Chessboard('board', config);
 
-<<<<<<< HEAD
 function selectedHighlight(source, piece) {
     // Clear previous highlights
     removeHighlights();
@@ -53,8 +45,6 @@
     });
 }
 
-=======
->>>>>>> dadb4e8e
 /**
  * @param {string} source The source square of the move in algebraic notation
  * @param {string} target The target square of the move in algebraic notation
@@ -72,35 +62,6 @@
  * @see {@link https://github.com/jhlywa/chess.js/blob/master/README.md#api} <br>
  * @see {@link https://chessboardjs.com/examples#5000}
 */
-<<<<<<< HEAD
-=======
-
-// Function to highlight possible next positions for the selected piece. 
-function selectedHighlight(source, piece) {
-    // Example: Prevent dragging opponent's pieces
-    removeHighlights();
-    if ((game.turn() === 'w' && piece.startsWith('b')) ||
-        (game.turn() === 'b' && piece.startsWith('w'))) {
-        return false;
-    }
-    
-    // Log the selected piece and its position
-    console.log(`Selected piece: ${piece} on square: ${source}`);
-    console.log("possible moves :",game.moves()); // oposite player's move
-    var validMoves = game.moves({ square: source, verbose: true });
-    console.log(validMoves);
-    space=[];
-    validMoves.map((v)=>{
-        space.push(v.to)
-    })
-
-    space.forEach((s)=>{
-        $(`#board .square-${s}`).addClass('highlight')
-    })
-    console.log(space);
-
-}
->>>>>>> dadb4e8e
 function handleMove(source, target) {
     // Only allow moves if it's player's turn
     if ((game.turn() === 'w' && playerColor === 'b') ||
@@ -128,10 +89,6 @@
     }
 }
 
-<<<<<<< HEAD
-=======
-
->>>>>>> dadb4e8e
 /**
  * @description
  * Updates the game status and displays it on the user interface.
@@ -243,7 +200,6 @@
     `).fadeIn();
 }
 
-<<<<<<< HEAD
 // Add this function
 function updateEngineStatus(isThinking) {
     if (isThinking) {
@@ -334,6 +290,19 @@
 // Usage in your game code
 const engine = new ChessEngineInterface(API_URL);
 
+/**
+ * @description
+ * Makes a move for the engine only on its turn.
+ * The engine will use the given engine.
+ * 
+ * This function checks if it is engine's turn based on the current turn and the player's color.
+ * If it's the engine's turn, it determines the best move using an evaluation function.
+ * Then, it calls the `updateStatus` function, updating the board position and game status.
+ * 
+ * @function
+ * @returns {void} This function does not return a value; it updates the user interface as a side-effect
+ * @see {@link updateStatus}()
+*/
 async function makeEngineMove() {
     // Debug logging
     console.log('Turn:', game.turn(), 'Player Color:', playerColor);
@@ -380,41 +349,6 @@
     }
 }
 
-=======
-/**
- * @description
- * Makes a move for the engine only on its turn.
- * The engine will randomly select one of the available move and apply it to the game.
- * 
- * This function checks if it is engine's turn based on the current turn and the player's color.
- * If it's the engine's turn, it selects a random move from the list of valid moves and executes it.
- * Then, it calls the `updateStatus` function, updating the board position and game status.
- * 
- * @function
- * @returns {void} This function does not return a value; it updates the user interface as a side-effect
- * @see {@link updateStatus}()
-*/
-
-function makeEngineMove() {
-    // Only make move if it's engine's turn
-    if ((game.turn() === 'w' && playerColor === 'w') ||
-        (game.turn() === 'b' && playerColor === 'b')) {
-        return;
-    }
-
-    var moves = game.moves();
-    
-    if (moves.length > 0) {
-        var randomIdx = Math.floor(Math.random() * moves.length);
-        var move = moves[randomIdx];
-        game.move(move);
-        board.position(game.fen());
-        updateStatus();
-        showHistory();
-    }
-}
-
->>>>>>> dadb4e8e
 /**
  * @description
  * Starts a new game.
@@ -439,12 +373,10 @@
     if (playerColor === 'b') {
         makeEngineMove();
     }
-    
+
     updateStatus();
-<<<<<<< HEAD
-=======
     showHistory();
->>>>>>> dadb4e8e
+
 }
 
 // Show move history
