<!DOCTYPE html>
<!--
    This project uses:
    
    chess.js - https://github.com/jhlywa/chess.js
    Copyright (c) 2023, Jeff Hlywa
    Released under the MIT License
    https://github.com/jhlywa/chess.js/blob/master/LICENSE
    
    chessboard.js - https://chessboardjs.com
    Copyright 2019 Chris Oakman
    Released under the MIT License
    https://github.com/oakmac/chessboardjs/blob/master/LICENSE.md
-->
<html>
<head>
    <title>Chess Engine</title>
    <link rel="stylesheet" href="https://cdnjs.cloudflare.com/ajax/libs/chessboard-js/1.0.0/chessboard-1.0.0.min.css">
    <link rel="stylesheet" href="css/styles.css">
    <script src="https://cdnjs.cloudflare.com/ajax/libs/jquery/3.7.1/jquery.min.js"></script>
    <script src="https://cdnjs.cloudflare.com/ajax/libs/chessboard-js/1.0.0/chessboard-1.0.0.min.js"></script>
    <script src="https://cdnjs.cloudflare.com/ajax/libs/chess.js/0.10.3/chess.min.js"></script>
</head>
<body>
    <div class="game-container">
        <div class="side-controls">
            <div class="color-picker">
                <h3>Play as:</h3>
                <button id="playAsWhite" class="color-btn active">White</button>
                <button id="playAsBlack" class="color-btn">Black</button>
            </div>
        </div>
<<<<<<< HEAD
        <div id="engine-status" style="display: none;"></div>
=======
>>>>>>> dadb4e8e
        <div class="board-wrapper">
            <div id="board"></div>
            <div id="game-over"></div>
        </div>
        <div class="move-side">
            <div class="move-container">
                <div id="history"></div>  
            </div>
        </div>
    </div>
    <div class="status" id="status"></div>
    <div class="controls">
        <button id="playAgain">Play Again</button>
    </div>

    <script src="js/game.js"></script>
</body>
</html><|MERGE_RESOLUTION|>--- conflicted
+++ resolved
@@ -30,10 +30,9 @@
                 <button id="playAsBlack" class="color-btn">Black</button>
             </div>
         </div>
-<<<<<<< HEAD
+      
         <div id="engine-status" style="display: none;"></div>
-=======
->>>>>>> dadb4e8e
+
         <div class="board-wrapper">
             <div id="board"></div>
             <div id="game-over"></div>
